#!/usr/bin/env nextflow
nextflow.enable.dsl=2

/**
 * Main workflow for CCKP Toolkit
 * 
 * This workflow processes GitHub repositories to:
 * 1. Clone and perform initial checks (ProcessRepo)
 * 2. Run Almanack analysis (RunAlmanack)
 * 3. Analyze JOSS criteria (AnalyzeJOSSCriteria)
 * 4. Analyze with AI agent (AIAnalysis)
 * 5. Optionally upload results to Synapse (UploadToSynapse)
 */

// Global parameters with defaults
params.upload_to_synapse = false
params.sample_sheet = null
params.repo_url = null
params.output_dir = 'results'
params.synapse_agent_id = null
params.run_ai_analysis = false

// Include required modules
include { ProcessRepo } from './modules/ProcessRepo'
include { RunAlmanack } from './modules/RunAlmanack'
include { AnalyzeJOSSCriteria } from './modules/AnalyzeJOSSCriteria'
include { AIAnalysis } from './modules/AIAnalysis'
include { UploadToSynapse } from './modules/UploadToSynapse'
include { TestExecutor } from './modules/TestExecutor'
include { GenerateReport } from './modules/GenerateReport'

workflow {
    // Load environment variables from .env file if it exists
    def loadEnvFile = { envFile ->
        if (file(envFile).exists()) {
            file(envFile).readLines().each { line ->
                if (line && !line.startsWith('#')) {
                    def parts = line.split('=')
                    if (parts.size() == 2) {
                        System.setProperty(parts[0].trim(), parts[1].trim())
                    }
                }
            }
        }
    }

    // Load .env file
    loadEnvFile('.env')

    // Parameter validation
    if (!params.repo_url && !params.sample_sheet) {
        throw new IllegalArgumentException("ERROR: Provide either a sample_sheet or repo_url parameter")
    }

    if (params.upload_to_synapse && !params.synapse_folder_id) {
        throw new IllegalArgumentException("ERROR: synapse_folder_id must be provided when --upload_to_synapse is true.")
    }

    if (!params.synapse_agent_id) {
        throw new IllegalArgumentException("ERROR: synapse_agent_id must be provided.")
    }

    // Create a channel of repo URLs
    Channel.from(
        params.sample_sheet ?
            file(params.sample_sheet).readLines().drop(1).collect { it.trim() }.findAll { it } :
            [params.repo_url]
    ).set { repo_urls }

    // Validate and process each repo - filter out invalid URLs instead of throwing exceptions
    repo_urls.map { repo_url ->
        // More flexible validation - accept any GitHub URL that can be cloned
        def githubUrlPattern = ~/^https:\/\/github\.com\/[^\/]+\/[^\/]+\/?(?:\.git)?$/
        if (repo_url && repo_url ==~ githubUrlPattern) {
            def repo_name = repo_url.tokenize('/')[-1].replace('.git','')
            log.info "Processing valid repository: ${repo_url}"
            tuple(repo_url, repo_name, params.output_dir)
        } else {
            log.warn "Skipping invalid repository URL: '${repo_url}'. Expected format: https://github.com/username/repo or https://github.com/username/repo.git"
            null
        }
    }
    .filter { it != null }
    .set { repo_tuples }

    // Process repository
    ProcessRepo(repo_tuples)

    // Run Almanack
    RunAlmanack(ProcessRepo.out)

    // Execute tests
    TestExecutor(ProcessRepo.out)

    // Combine outputs for JOSS analysis
    ProcessRepo.out
        .combine(RunAlmanack.out, by: [0,1])
        .combine(TestExecutor.out, by: [0,1])
        .map { it ->
            tuple(
                it[0],   // repo_url
                it[1],   // repo_name
                it[2],   // repo_dir from ProcessRepo
                it[3],   // out_dir
                it[4],   // status_file
                it[8],   // almanack_results
                it[9]    // test_results
            )
        }
        .set { joss_input }

    // Analyze JOSS criteria
    AnalyzeJOSSCriteria(joss_input)

    // Analyze with AI agent
    if (params.run_ai_analysis) {
        RunAlmanack.out
            .combine(AnalyzeJOSSCriteria.out, by: [0,1])
            .map { repo_url, repo_name, _almanack_meta, _almanack_dir, _almanack_status, almanack_results, joss_report ->
                tuple(
                    repo_url,        // repo_url
                    repo_name,       // repo_name
                    almanack_results, // almanack_results.json from RunAlmanack
                    joss_report      // joss_report_<repo_name>.json from AnalyzeJOSSCriteria
                )
            }
            .set { ai_input }

        AIAnalysis(ai_input)
    }

    // Collect all per-repo output directories for the report
    ProcessRepo.out
<<<<<<< HEAD
        .map { repo_url, repo_name, repo_dir, out_dir, status_file -> file("${out_dir}") }
        .unique()
        .collect()
        .set { allRepoDirs }

    // Generate consolidated report
=======
        .map { repo_url, repo_name, repo_dir, out_dir, status_file -> file("${out_dir}/${repo_name}") }
        .collect()
        .set { allRepoDirs }

    // Generate consolidated report with JOSS score
>>>>>>> 00250b51
    GenerateReport(allRepoDirs)

    // Optionally upload results to Synapse if enabled
    if (params.upload_to_synapse) {
        UploadToSynapse(RunAlmanack.out)
    }
}<|MERGE_RESOLUTION|>--- conflicted
+++ resolved
@@ -131,20 +131,12 @@
 
     // Collect all per-repo output directories for the report
     ProcessRepo.out
-<<<<<<< HEAD
         .map { repo_url, repo_name, repo_dir, out_dir, status_file -> file("${out_dir}") }
         .unique()
         .collect()
         .set { allRepoDirs }
 
     // Generate consolidated report
-=======
-        .map { repo_url, repo_name, repo_dir, out_dir, status_file -> file("${out_dir}/${repo_name}") }
-        .collect()
-        .set { allRepoDirs }
-
-    // Generate consolidated report with JOSS score
->>>>>>> 00250b51
     GenerateReport(allRepoDirs)
 
     // Optionally upload results to Synapse if enabled
